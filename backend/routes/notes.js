const express = require('express');
const { Note, Tag, Project, sequelize } = require('../models');
const { Op } = require('sequelize');
const { extractUidFromSlug, isValidUid } = require('../utils/slug-utils');
const { validateTagName } = require('../services/tagsService');
const router = express.Router();
<<<<<<< HEAD
const permissionsService = require('../services/permissionsService');
const { hasAccess } = require('../middleware/authorize');
=======
const _ = require('lodash');
const { logError } = require('../services/logService');
>>>>>>> 33eb2ce7

// Helper function to update note tags
async function updateNoteTags(note, tagsArray, userId) {
    if (_.isEmpty(tagsArray)) {
        await note.setTags([]);
        return;
    }

    try {
        // Validate and filter tag names
        const validTagNames = [];
        const invalidTags = [];

        for (const name of tagsArray) {
            const validation = validateTagName(name);
            if (validation.valid) {
                // Check for duplicates
                if (!validTagNames.includes(validation.name)) {
                    validTagNames.push(validation.name);
                }
            } else {
                invalidTags.push({ name, error: validation.error });
            }
        }

        if (invalidTags.length > 0) {
            throw new Error(
                `Invalid tag names: ${invalidTags.map((t) => `"${t.name}" (${t.error})`).join(', ')}`
            );
        }

        const tags = await Promise.all(
            validTagNames.map(async (name) => {
                const [tag] = await Tag.findOrCreate({
                    where: { name, user_id: userId },
                    defaults: { name, user_id: userId },
                });
                return tag;
            })
        );
        await note.setTags(tags);
    } catch (error) {
        logError('Failed to update tags:', error.message);
        throw error; // Re-throw to handle at route level
    }
}

// GET /api/notes
router.get('/notes', async (req, res) => {
    try {
        const orderBy = req.query.order_by || 'title:asc';
        const [orderColumn, orderDirection] = orderBy.split(':');

        const whereClause = await permissionsService.ownershipOrPermissionWhere(
            'note',
            req.session.userId
        );
        let includeClause = [
            {
                model: Tag,
                attributes: ['name', 'uid'],
                through: { attributes: [] },
            },
            {
                model: Project,
                required: false,
                attributes: ['name', 'uid'],
            },
        ];

        // Filter by tag
        if (req.query.tag) {
            includeClause[0].where = { name: req.query.tag };
            includeClause[0].required = true;
        }

        const notes = await Note.findAll({
            where: whereClause,
            include: includeClause,
            order: [[orderColumn, orderDirection.toUpperCase()]],
            distinct: true,
        });

        res.json(notes);
    } catch (error) {
        logError('Error fetching notes:', error);
        res.status(500).json({ error: 'Internal server error' });
    }
});

<<<<<<< HEAD
// GET /api/note/:id (supports both numeric ID and uid-slug)
router.get(
    '/note/:id',
    hasAccess(
        'ro',
        'note',
        async (req) => {
            const identifier = req.params.id;
            if (/^\d+$/.test(identifier)) {
                const n = await Note.findOne({
                    where: { id: parseInt(identifier) },
                    attributes: ['uid'],
                });
                return n?.uid;
            }
            const uid = extractUidFromSlug(identifier);
            return uid;
        },
        { notFoundMessage: 'Note not found.' }
    ),
    async (req, res) => {
        try {
            const identifier = req.params.id;
            let whereClause;
            if (/^\d+$/.test(identifier)) {
                whereClause = { id: parseInt(identifier) };
            } else {
                const uid = extractUidFromSlug(identifier);
                if (!uid) {
                    return res
                        .status(400)
                        .json({ error: 'Invalid note identifier' });
                }
                whereClause = { uid };
            }

            const note = await Note.findOne({
                where: whereClause,
                include: [
                    {
                        model: Tag,
                        attributes: ['id', 'name', 'uid'],
                        through: { attributes: [] },
                    },
                    {
                        model: Project,
                        required: false,
                        attributes: ['id', 'name', 'uid'],
                    },
                ],
            });

            if (!note) {
                return res.status(404).json({ error: 'Note not found.' });
            }
            // access ensured by middleware

            res.json(note);
        } catch (error) {
            console.error('Error fetching note:', error);
            res.status(500).json({ error: 'Internal server error' });
        }
=======
// GET /api/note/:uidSlug
router.get('/note/:uidSlug', async (req, res) => {
    try {
        const uid = extractUidFromSlug(req.params.uidSlug);
        if (_.isEmpty(uid)) {
            return res.status(400).json({ error: 'Invalid note identifier' });
        }

        const note = await Note.findOne({
            where: { uid, user_id: req.session.userId },
            include: [
                {
                    model: Tag,
                    attributes: ['name', 'uid'],
                    through: { attributes: [] },
                },
                {
                    model: Project,
                    required: false,
                    attributes: ['name', 'uid'],
                },
            ],
        });

        if (_.isEmpty(note)) {
            return res.status(404).json({ error: 'Note not found.' });
        }

        res.json(note);
    } catch (error) {
        logError('Error fetching note:', error);
        res.status(500).json({ error: 'Internal server error' });
>>>>>>> 33eb2ce7
    }
);

// POST /api/note
router.post('/note', async (req, res) => {
    try {
        const { title, content, project_uid, tags } = req.body;

        const noteAttributes = {
            title,
            content,
            user_id: req.session.userId,
        };

        // Handle project assignment
<<<<<<< HEAD
        if (project_id && project_id.toString().trim()) {
            const project = await Project.findOne({
                where: { id: project_id },
            });
            if (!project) {
                return res.status(400).json({ error: 'Invalid project.' });
            }
            const projectAccess = await permissionsService.getAccess(
                req.session.userId,
                'project',
                project.uid
            );
            const isOwner = project.user_id === req.session.userId;
            const canWrite =
                isOwner || projectAccess === 'rw' || projectAccess === 'admin';
            if (!canWrite) {
                return res.status(403).json({ error: 'Forbidden' });
            }
            noteAttributes.project_id = project_id;
=======
        if (project_uid !== undefined) {
            const projectUid = project_uid.toString().trim();
            if (!_.isEmpty(projectUid)) {
                const project = await Project.findOne({
                    where: { uid: projectUid, user_id: req.session.userId },
                });
                if (_.isEmpty(project)) {
                    return res.status(400).json({ error: 'Invalid project.' });
                }
                noteAttributes.project_id = project.id;
            }
>>>>>>> 33eb2ce7
        }

        const note = await Note.create(noteAttributes);

        // Handle tags - can be an array of strings
        // or array of objects with name property
        let tagNames = [];
        if (Array.isArray(tags)) {
            if (tags.every((t) => typeof t === 'string')) {
                tagNames = tags;
            } else if (tags.every((t) => typeof t === 'object' && t.name)) {
                tagNames = tags.map((t) => t.name);
            }
        }

        await updateNoteTags(note, tagNames, req.session.userId);

        // Reload note with associations
        const noteWithAssociations = await Note.findByPk(note.id, {
            include: [
                {
                    model: Tag,
                    attributes: ['name', 'uid'],
                    through: { attributes: [] },
                },
                {
                    model: Project,
                    required: false,
                    attributes: ['name', 'uid'],
                },
            ],
        });

        res.status(201).json({
            ...noteWithAssociations.toJSON(),
            uid: noteWithAssociations.uid,
        });
    } catch (error) {
        logError('Error creating note:', error);
        res.status(400).json({
            error: 'There was a problem creating the note.',
            details: error.errors
                ? error.errors.map((e) => e.message)
                : [error.message],
        });
    }
});

<<<<<<< HEAD
// PATCH /api/note/:id
router.patch(
    '/note/:id',
    hasAccess(
        'rw',
        'note',
        async (req) => {
            const n = await Note.findOne({
                where: { id: req.params.id },
                attributes: ['uid'],
            });
            return n?.uid;
        },
        { notFoundMessage: 'Note not found.' }
    ),
    async (req, res) => {
        try {
            const note = await Note.findOne({
                where: { id: req.params.id },
            });

            if (!note) {
                return res.status(404).json({ error: 'Note not found.' });
            }
            // access ensured by middleware

            const { title, content, project_id, tags } = req.body;

            const updateData = {};
            if (title !== undefined) updateData.title = title;
            if (content !== undefined) updateData.content = content;

            // Handle project assignment
            if (project_id !== undefined) {
                if (project_id && project_id.toString().trim()) {
                    const project = await Project.findOne({
                        where: { id: project_id },
                    });
                    if (!project) {
                        return res
                            .status(400)
                            .json({ error: 'Invalid project.' });
                    }
                    const projectAccess = await permissionsService.getAccess(
                        req.session.userId,
                        'project',
                        project.uid
                    );
                    const isOwner = project.user_id === req.session.userId;
                    const canWrite =
                        isOwner ||
                        projectAccess === 'rw' ||
                        projectAccess === 'admin';
                    if (!canWrite) {
                        return res.status(403).json({ error: 'Forbidden' });
                    }
                    updateData.project_id = project_id;
                } else {
                    updateData.project_id = null;
                }
=======
// PATCH /api/note/:uid
router.patch('/note/:uid', async (req, res) => {
    try {
        if (!isValidUid(req.params.uid))
            return res.status(400).json({ error: 'Invalid UID' });

        const note = await Note.findOne({
            where: { uid: req.params.uid, user_id: req.session.userId },
        });

        if (!note) {
            return res.status(404).json({ error: 'Note not found.' });
        }

        const { title, content, project_uid, tags } = req.body;

        const updateData = {};
        if (title !== undefined) updateData.title = title;
        if (content !== undefined) updateData.content = content;

        // Handle project assignment
        if (project_uid !== undefined) {
            const projectUid = project_uid.toString().trim();
            if (!_.isEmpty(projectUid)) {
                const project = await Project.findOne({
                    where: { uid: projectUid, user_id: req.session.userId },
                });
                if (!project) {
                    return res.status(400).json({ error: 'Invalid project.' });
                }
                updateData.project_id = project.id;
            } else {
                updateData.project_id = null;
>>>>>>> 33eb2ce7
            }

            await note.update(updateData);

            // Handle tags if provided
            if (tags !== undefined) {
                let tagNames = [];
                if (Array.isArray(tags)) {
                    if (tags.every((t) => typeof t === 'string')) {
                        tagNames = tags;
                    } else if (
                        tags.every((t) => typeof t === 'object' && t.name)
                    ) {
                        tagNames = tags.map((t) => t.name);
                    }
                }
                await updateNoteTags(note, tagNames, req.session.userId);
            }

<<<<<<< HEAD
            // Reload note with associations
            const noteWithAssociations = await Note.findByPk(note.id, {
                include: [
                    {
                        model: Tag,
                        attributes: ['id', 'name', 'uid'],
                        through: { attributes: [] },
                    },
                    {
                        model: Project,
                        required: false,
                        attributes: ['id', 'name', 'uid'],
                    },
                ],
            });

            res.json(noteWithAssociations);
        } catch (error) {
            console.error('Error updating note:', error);
            res.status(400).json({
                error: 'There was a problem updating the note.',
                details: error.errors
                    ? error.errors.map((e) => e.message)
                    : [error.message],
            });
        }
=======
        // Reload note with associations
        const noteWithAssociations = await Note.findByPk(note.id, {
            include: [
                {
                    model: Tag,
                    attributes: ['name', 'uid'],
                    through: { attributes: [] },
                },
                {
                    model: Project,
                    required: false,
                    attributes: ['name', 'uid'],
                },
            ],
        });

        res.json(noteWithAssociations);
    } catch (error) {
        logError('Error updating note:', error);
        res.status(400).json({
            error: 'There was a problem updating the note.',
            details: error.errors
                ? error.errors.map((e) => e.message)
                : [error.message],
        });
>>>>>>> 33eb2ce7
    }
);

<<<<<<< HEAD
// DELETE /api/note/:id
router.delete(
    '/note/:id',
    hasAccess(
        'rw',
        'note',
        async (req) => {
            const n = await Note.findOne({
                where: { id: req.params.id },
                attributes: ['uid'],
            });
            return n?.uid;
        },
        { notFoundMessage: 'Note not found.' }
    ),
    async (req, res) => {
        try {
            const note = await Note.findOne({
                where: { id: req.params.id },
            });
=======
// DELETE /api/note/:uid
router.delete('/note/:uid', async (req, res) => {
    try {
        if (!isValidUid(req.params.uid))
            return res.status(400).json({ error: 'Invalid UID' });

        const note = await Note.findOne({
            where: { uid: req.params.uid, user_id: req.session.userId },
        });
>>>>>>> 33eb2ce7

            if (!note) {
                return res.status(404).json({ error: 'Note not found.' });
            }
            // access ensured by middleware

            await note.destroy();
            res.json({ message: 'Note deleted successfully.' });
        } catch (error) {
            console.error('Error deleting note:', error);
            res.status(400).json({
                error: 'There was a problem deleting the note.',
            });
        }
<<<<<<< HEAD
=======

        await note.destroy();
        res.json({ message: 'Note deleted successfully.' });
    } catch (error) {
        logError('Error deleting note:', error);
        res.status(500).json({ error: 'Internal server error' });
>>>>>>> 33eb2ce7
    }
);

module.exports = router;<|MERGE_RESOLUTION|>--- conflicted
+++ resolved
@@ -1,16 +1,12 @@
-const express = require('express');
-const { Note, Tag, Project, sequelize } = require('../models');
-const { Op } = require('sequelize');
-const { extractUidFromSlug, isValidUid } = require('../utils/slug-utils');
-const { validateTagName } = require('../services/tagsService');
+const express = require("express");
+const { Note, Tag, Project } = require("../models");
+const { extractUidFromSlug } = require("../utils/slug-utils");
+const { validateTagName } = require("../services/tagsService");
 const router = express.Router();
-<<<<<<< HEAD
-const permissionsService = require('../services/permissionsService');
-const { hasAccess } = require('../middleware/authorize');
-=======
-const _ = require('lodash');
-const { logError } = require('../services/logService');
->>>>>>> 33eb2ce7
+const permissionsService = require("../services/permissionsService");
+const { hasAccess } = require("../middleware/authorize");
+const _ = require("lodash");
+const { logError } = require("../services/logService");
 
 // Helper function to update note tags
 async function updateNoteTags(note, tagsArray, userId) {
@@ -38,7 +34,7 @@
 
         if (invalidTags.length > 0) {
             throw new Error(
-                `Invalid tag names: ${invalidTags.map((t) => `"${t.name}" (${t.error})`).join(', ')}`
+                `Invalid tag names: ${invalidTags.map((t) => `"${t.name}" (${t.error})`).join(", ")}`
             );
         }
 
@@ -46,39 +42,39 @@
             validTagNames.map(async (name) => {
                 const [tag] = await Tag.findOrCreate({
                     where: { name, user_id: userId },
-                    defaults: { name, user_id: userId },
+                    defaults: { name, user_id: userId }
                 });
                 return tag;
             })
         );
         await note.setTags(tags);
     } catch (error) {
-        logError('Failed to update tags:', error.message);
+        logError("Failed to update tags:", error.message);
         throw error; // Re-throw to handle at route level
     }
 }
 
 // GET /api/notes
-router.get('/notes', async (req, res) => {
+router.get("/notes", async (req, res) => {
     try {
-        const orderBy = req.query.order_by || 'title:asc';
-        const [orderColumn, orderDirection] = orderBy.split(':');
+        const orderBy = req.query.order_by || "title:asc";
+        const [orderColumn, orderDirection] = orderBy.split(":");
 
         const whereClause = await permissionsService.ownershipOrPermissionWhere(
-            'note',
+            "note",
             req.session.userId
         );
         let includeClause = [
             {
                 model: Tag,
-                attributes: ['name', 'uid'],
-                through: { attributes: [] },
+                attributes: ["name", "uid"],
+                through: { attributes: [] }
             },
             {
                 model: Project,
                 required: false,
-                attributes: ['name', 'uid'],
-            },
+                attributes: ["name", "uid"]
+            }
         ];
 
         // Filter by tag
@@ -91,305 +87,179 @@
             where: whereClause,
             include: includeClause,
             order: [[orderColumn, orderDirection.toUpperCase()]],
-            distinct: true,
+            distinct: true
         });
 
         res.json(notes);
     } catch (error) {
-        logError('Error fetching notes:', error);
-        res.status(500).json({ error: 'Internal server error' });
+        logError("Error fetching notes:", error);
+        res.status(500).json({ error: "Internal server error" });
     }
 });
 
-<<<<<<< HEAD
-// GET /api/note/:id (supports both numeric ID and uid-slug)
-router.get(
-    '/note/:id',
+router.get("/note/:uidSlug",
     hasAccess(
-        'ro',
-        'note',
+        "ro",
+        "note",
         async (req) => {
-            const identifier = req.params.id;
-            if (/^\d+$/.test(identifier)) {
-                const n = await Note.findOne({
-                    where: { id: parseInt(identifier) },
-                    attributes: ['uid'],
-                });
-                return n?.uid;
-            }
-            const uid = extractUidFromSlug(identifier);
-            return uid;
+            return extractUidFromSlug(req.params.uidSlug);
         },
-        { notFoundMessage: 'Note not found.' }
-    ),
-    async (req, res) => {
-        try {
-            const identifier = req.params.id;
-            let whereClause;
-            if (/^\d+$/.test(identifier)) {
-                whereClause = { id: parseInt(identifier) };
-            } else {
-                const uid = extractUidFromSlug(identifier);
-                if (!uid) {
-                    return res
-                        .status(400)
-                        .json({ error: 'Invalid note identifier' });
-                }
-                whereClause = { uid };
-            }
-
-            const note = await Note.findOne({
-                where: whereClause,
-                include: [
-                    {
-                        model: Tag,
-                        attributes: ['id', 'name', 'uid'],
-                        through: { attributes: [] },
-                    },
-                    {
-                        model: Project,
-                        required: false,
-                        attributes: ['id', 'name', 'uid'],
-                    },
-                ],
-            });
-
-            if (!note) {
-                return res.status(404).json({ error: 'Note not found.' });
-            }
-            // access ensured by middleware
-
-            res.json(note);
-        } catch (error) {
-            console.error('Error fetching note:', error);
-            res.status(500).json({ error: 'Internal server error' });
-        }
-=======
-// GET /api/note/:uidSlug
-router.get('/note/:uidSlug', async (req, res) => {
-    try {
-        const uid = extractUidFromSlug(req.params.uidSlug);
-        if (_.isEmpty(uid)) {
-            return res.status(400).json({ error: 'Invalid note identifier' });
-        }
-
-        const note = await Note.findOne({
-            where: { uid, user_id: req.session.userId },
-            include: [
-                {
-                    model: Tag,
-                    attributes: ['name', 'uid'],
-                    through: { attributes: [] },
-                },
-                {
-                    model: Project,
-                    required: false,
-                    attributes: ['name', 'uid'],
-                },
-            ],
-        });
-
-        if (_.isEmpty(note)) {
-            return res.status(404).json({ error: 'Note not found.' });
-        }
-
-        res.json(note);
-    } catch (error) {
-        logError('Error fetching note:', error);
-        res.status(500).json({ error: 'Internal server error' });
->>>>>>> 33eb2ce7
-    }
-);
-
-// POST /api/note
-router.post('/note', async (req, res) => {
-    try {
-        const { title, content, project_uid, tags } = req.body;
-
-        const noteAttributes = {
-            title,
-            content,
-            user_id: req.session.userId,
-        };
-
-        // Handle project assignment
-<<<<<<< HEAD
-        if (project_id && project_id.toString().trim()) {
-            const project = await Project.findOne({
-                where: { id: project_id },
-            });
-            if (!project) {
-                return res.status(400).json({ error: 'Invalid project.' });
-            }
-            const projectAccess = await permissionsService.getAccess(
-                req.session.userId,
-                'project',
-                project.uid
-            );
-            const isOwner = project.user_id === req.session.userId;
-            const canWrite =
-                isOwner || projectAccess === 'rw' || projectAccess === 'admin';
-            if (!canWrite) {
-                return res.status(403).json({ error: 'Forbidden' });
-            }
-            noteAttributes.project_id = project_id;
-=======
-        if (project_uid !== undefined) {
-            const projectUid = project_uid.toString().trim();
-            if (!_.isEmpty(projectUid)) {
-                const project = await Project.findOne({
-                    where: { uid: projectUid, user_id: req.session.userId },
-                });
-                if (_.isEmpty(project)) {
-                    return res.status(400).json({ error: 'Invalid project.' });
-                }
-                noteAttributes.project_id = project.id;
-            }
->>>>>>> 33eb2ce7
-        }
-
-        const note = await Note.create(noteAttributes);
-
-        // Handle tags - can be an array of strings
-        // or array of objects with name property
-        let tagNames = [];
-        if (Array.isArray(tags)) {
-            if (tags.every((t) => typeof t === 'string')) {
-                tagNames = tags;
-            } else if (tags.every((t) => typeof t === 'object' && t.name)) {
-                tagNames = tags.map((t) => t.name);
-            }
-        }
-
-        await updateNoteTags(note, tagNames, req.session.userId);
-
-        // Reload note with associations
-        const noteWithAssociations = await Note.findByPk(note.id, {
-            include: [
-                {
-                    model: Tag,
-                    attributes: ['name', 'uid'],
-                    through: { attributes: [] },
-                },
-                {
-                    model: Project,
-                    required: false,
-                    attributes: ['name', 'uid'],
-                },
-            ],
-        });
-
-        res.status(201).json({
-            ...noteWithAssociations.toJSON(),
-            uid: noteWithAssociations.uid,
-        });
-    } catch (error) {
-        logError('Error creating note:', error);
-        res.status(400).json({
-            error: 'There was a problem creating the note.',
-            details: error.errors
-                ? error.errors.map((e) => e.message)
-                : [error.message],
-        });
-    }
-});
-
-<<<<<<< HEAD
-// PATCH /api/note/:id
-router.patch(
-    '/note/:id',
-    hasAccess(
-        'rw',
-        'note',
-        async (req) => {
-            const n = await Note.findOne({
-                where: { id: req.params.id },
-                attributes: ['uid'],
-            });
-            return n?.uid;
-        },
-        { notFoundMessage: 'Note not found.' }
+        { notFoundMessage: "Note not found." }
     ),
     async (req, res) => {
         try {
             const note = await Note.findOne({
-                where: { id: req.params.id },
-            });
-
-            if (!note) {
-                return res.status(404).json({ error: 'Note not found.' });
-            }
-            // access ensured by middleware
-
-            const { title, content, project_id, tags } = req.body;
+                where: { uid: extractUidFromSlug(req.params.uidSlug) },
+                include: [
+                    {
+                        model: Tag,
+                        attributes: ["name", "uid"],
+                        through: { attributes: [] }
+                    },
+                    {
+                        model: Project,
+                        required: false,
+                        attributes: ["name", "uid"]
+                    }
+                ]
+            });
+
+            res.json(note);
+        } catch (error) {
+            logError("Error fetching note:", error);
+            res.status(500).json({ error: "Internal server error" });
+        }
+    }
+);
+
+// POST /api/note
+router.post("/note",
+    hasAccess(
+        "rw",
+        "project",
+        async (req) => {
+            const { project_uid } = req.body;
+            if (!project_uid || _.isEmpty(project_uid.toString().trim())) {
+                return null;
+            }
+            return project_uid.toString().trim();
+        },
+        { notFoundMessage: "Note project not found" }
+    ),
+    async (req, res) => {
+        try {
+            const { title, content, project_uid, tags } = req.body;
+
+            const noteAttributes = {
+                title,
+                content,
+                user_id: req.session.userId
+            };
+
+            // project_uid is already validated by hasAccess middleware
+            const project = await Project.findOne({
+                where: { uid: project_uid.toString().trim() }
+            });
+
+            noteAttributes.project_id = project.id;
+
+            const note = await Note.create(noteAttributes);
+
+            // Handle tags - can be an array of strings
+            // or array of objects with name property
+            let tagNames = [];
+            if (Array.isArray(tags)) {
+                if (tags.every((t) => typeof t === "string")) {
+                    tagNames = tags;
+                } else if (tags.every((t) => typeof t === "object" && t.name)) {
+                    tagNames = tags.map((t) => t.name);
+                }
+            }
+
+            await updateNoteTags(note, tagNames, req.session.userId);
+
+            // Reload note with associations
+            const noteWithAssociations = await Note.findByPk(note.id, {
+                include: [
+                    {
+                        model: Tag,
+                        attributes: ["name", "uid"],
+                        through: { attributes: [] }
+                    },
+                    {
+                        model: Project,
+                        required: false,
+                        attributes: ["name", "uid"]
+                    }
+                ]
+            });
+
+            res.status(201).json({
+                ...noteWithAssociations.toJSON(),
+                uid: noteWithAssociations.uid
+            });
+        } catch (error) {
+            logError("Error creating note:", error);
+            res.status(400).json({
+                error: "There was a problem creating the note.",
+                details: error.errors
+                    ? error.errors.map((e) => e.message)
+                    : [error.message]
+            });
+        }
+    });
+
+router.patch(
+    "/note/:uid",
+    hasAccess(
+        "rw",
+        "note",
+        async (req) => {
+            return extractUidFromSlug(req.params.uid);
+        },
+        { notFoundMessage: "Note not found." }
+    ),
+    async (req, res) => {
+        try {
+            const note = await Note.findOne({
+                where: { uid: req.params.uid }
+            });
+
+            const { title, content, project_uid, tags } = req.body;
 
             const updateData = {};
             if (title !== undefined) updateData.title = title;
             if (content !== undefined) updateData.content = content;
 
             // Handle project assignment
-            if (project_id !== undefined) {
-                if (project_id && project_id.toString().trim()) {
+            if (project_uid !== undefined) {
+                if (project_uid && typeof project_uid === 'string' && project_uid.trim()) {
+                    const projectUidValue = project_uid.trim();
                     const project = await Project.findOne({
-                        where: { id: project_id },
+                        where: { uid: projectUidValue }
                     });
                     if (!project) {
                         return res
                             .status(400)
-                            .json({ error: 'Invalid project.' });
+                            .json({ error: "Invalid project." });
                     }
                     const projectAccess = await permissionsService.getAccess(
                         req.session.userId,
-                        'project',
+                        "project",
                         project.uid
                     );
                     const isOwner = project.user_id === req.session.userId;
                     const canWrite =
                         isOwner ||
-                        projectAccess === 'rw' ||
-                        projectAccess === 'admin';
+                        projectAccess === "rw" ||
+                        projectAccess === "admin";
                     if (!canWrite) {
-                        return res.status(403).json({ error: 'Forbidden' });
-                    }
-                    updateData.project_id = project_id;
+                        return res.status(403).json({ error: "Forbidden" });
+                    }
+                    updateData.project_id = project.id;
                 } else {
                     updateData.project_id = null;
                 }
-=======
-// PATCH /api/note/:uid
-router.patch('/note/:uid', async (req, res) => {
-    try {
-        if (!isValidUid(req.params.uid))
-            return res.status(400).json({ error: 'Invalid UID' });
-
-        const note = await Note.findOne({
-            where: { uid: req.params.uid, user_id: req.session.userId },
-        });
-
-        if (!note) {
-            return res.status(404).json({ error: 'Note not found.' });
-        }
-
-        const { title, content, project_uid, tags } = req.body;
-
-        const updateData = {};
-        if (title !== undefined) updateData.title = title;
-        if (content !== undefined) updateData.content = content;
-
-        // Handle project assignment
-        if (project_uid !== undefined) {
-            const projectUid = project_uid.toString().trim();
-            if (!_.isEmpty(projectUid)) {
-                const project = await Project.findOne({
-                    where: { uid: projectUid, user_id: req.session.userId },
-                });
-                if (!project) {
-                    return res.status(400).json({ error: 'Invalid project.' });
-                }
-                updateData.project_id = project.id;
-            } else {
-                updateData.project_id = null;
->>>>>>> 33eb2ce7
             }
 
             await note.update(updateData);
@@ -398,10 +268,10 @@
             if (tags !== undefined) {
                 let tagNames = [];
                 if (Array.isArray(tags)) {
-                    if (tags.every((t) => typeof t === 'string')) {
+                    if (tags.every((t) => typeof t === "string")) {
                         tagNames = tags;
                     } else if (
-                        tags.every((t) => typeof t === 'object' && t.name)
+                        tags.every((t) => typeof t === "object" && t.name)
                     ) {
                         tagNames = tags.map((t) => t.name);
                     }
@@ -409,118 +279,57 @@
                 await updateNoteTags(note, tagNames, req.session.userId);
             }
 
-<<<<<<< HEAD
             // Reload note with associations
             const noteWithAssociations = await Note.findByPk(note.id, {
                 include: [
                     {
                         model: Tag,
-                        attributes: ['id', 'name', 'uid'],
-                        through: { attributes: [] },
+                        attributes: ["id", "name", "uid"],
+                        through: { attributes: [] }
                     },
                     {
                         model: Project,
                         required: false,
-                        attributes: ['id', 'name', 'uid'],
-                    },
-                ],
+                        attributes: ["id", "name", "uid"]
+                    }
+                ]
             });
 
             res.json(noteWithAssociations);
         } catch (error) {
-            console.error('Error updating note:', error);
+            logError("Error updating note:", error);
             res.status(400).json({
-                error: 'There was a problem updating the note.',
+                error: "There was a problem updating the note.",
                 details: error.errors
                     ? error.errors.map((e) => e.message)
-                    : [error.message],
-            });
-        }
-=======
-        // Reload note with associations
-        const noteWithAssociations = await Note.findByPk(note.id, {
-            include: [
-                {
-                    model: Tag,
-                    attributes: ['name', 'uid'],
-                    through: { attributes: [] },
-                },
-                {
-                    model: Project,
-                    required: false,
-                    attributes: ['name', 'uid'],
-                },
-            ],
-        });
-
-        res.json(noteWithAssociations);
-    } catch (error) {
-        logError('Error updating note:', error);
-        res.status(400).json({
-            error: 'There was a problem updating the note.',
-            details: error.errors
-                ? error.errors.map((e) => e.message)
-                : [error.message],
-        });
->>>>>>> 33eb2ce7
+                    : [error.message]
+            });
+        }
     }
 );
 
-<<<<<<< HEAD
-// DELETE /api/note/:id
 router.delete(
-    '/note/:id',
+    "/note/:uid",
     hasAccess(
-        'rw',
-        'note',
+        "rw",
+        "note",
         async (req) => {
-            const n = await Note.findOne({
-                where: { id: req.params.id },
-                attributes: ['uid'],
-            });
-            return n?.uid;
+            return extractUidFromSlug(req.params.uid);
         },
-        { notFoundMessage: 'Note not found.' }
+        { notFoundMessage: "Note not found." }
     ),
     async (req, res) => {
         try {
             const note = await Note.findOne({
-                where: { id: req.params.id },
-            });
-=======
-// DELETE /api/note/:uid
-router.delete('/note/:uid', async (req, res) => {
-    try {
-        if (!isValidUid(req.params.uid))
-            return res.status(400).json({ error: 'Invalid UID' });
-
-        const note = await Note.findOne({
-            where: { uid: req.params.uid, user_id: req.session.userId },
-        });
->>>>>>> 33eb2ce7
-
-            if (!note) {
-                return res.status(404).json({ error: 'Note not found.' });
-            }
-            // access ensured by middleware
+                where: { uid: req.params.uid }
+            });
 
             await note.destroy();
-            res.json({ message: 'Note deleted successfully.' });
+            res.json({ message: "Note deleted successfully." });
         } catch (error) {
-            console.error('Error deleting note:', error);
-            res.status(400).json({
-                error: 'There was a problem deleting the note.',
-            });
-        }
-<<<<<<< HEAD
-=======
-
-        await note.destroy();
-        res.json({ message: 'Note deleted successfully.' });
-    } catch (error) {
-        logError('Error deleting note:', error);
-        res.status(500).json({ error: 'Internal server error' });
->>>>>>> 33eb2ce7
+            logError("Error deleting note:", error);
+            res.status(500).json({ error: "Internal server error" });
+        }
     }
 );
 
