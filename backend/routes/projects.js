const express = require('express');
const multer = require('multer');
const path = require('path');
const { getConfig } = require('../config/config');
const config = getConfig();
const fs = require('fs');
const {
    Project,
    Task,
    Tag,
    Area,
    Note,
    User,
    sequelize,
} = require('../models');
const permissionsService = require('../services/permissionsService');
const { Op } = require('sequelize');
const { extractUidFromSlug } = require('../utils/slug-utils');
const { validateTagName } = require('../services/tagsService');
const { uid } = require('../utils/uid');
const { logError } = require('../services/logService');
const router = express.Router();
const { hasAccess } = require('../middleware/authorize');

// Helper function to safely format dates
const formatDate = (date) => {
    if (!date) return null;
    try {
        const dateObj = new Date(date);
        if (isNaN(dateObj.getTime())) return null;
        return dateObj.toISOString();
    } catch (error) {
        return null;
    }
};

// Configure multer for file uploads
const storage = multer.diskStorage({
    destination: function (req, file, cb) {
        const uploadDir = path.join(config.uploadPath, 'projects');
        if (!fs.existsSync(uploadDir)) {
            fs.mkdirSync(uploadDir, { recursive: true });
        }
        cb(null, uploadDir);
    },
    filename: function (req, file, cb) {
        const uniqueSuffix = Date.now() + '-' + Math.round(Math.random() * 1e9);
        cb(null, 'project-' + uniqueSuffix + path.extname(file.originalname));
    },
});

const upload = multer({
    storage: storage,
    limits: {
        fileSize: 5 * 1024 * 1024, // 5MB limit
    },
    fileFilter: function (req, file, cb) {
        const allowedTypes = /jpeg|jpg|png|gif|webp/;
        const extname = allowedTypes.test(
            path.extname(file.originalname).toLowerCase()
        );
        const mimetype = allowedTypes.test(file.mimetype);

        if (mimetype && extname) {
            return cb(null, true);
        } else {
            cb(new Error('Only image files are allowed!'));
        }
    },
});

// Helper function to update project tags
async function updateProjectTags(project, tagsData, userId) {
    if (!tagsData) return;

    // Validate and filter tag names
    const validTagNames = [];
    const invalidTags = [];

    for (const tag of tagsData) {
        const validation = validateTagName(tag.name);
        if (validation.valid) {
            // Check for duplicates
            if (!validTagNames.includes(validation.name)) {
                validTagNames.push(validation.name);
            }
        } else {
            invalidTags.push({ name: tag.name, error: validation.error });
        }
    }

    // If there are invalid tags, throw an error
    if (invalidTags.length > 0) {
        throw new Error(
            `Invalid tag names: ${invalidTags.map((t) => `"${t.name}" (${t.error})`).join(', ')}`
        );
    }

    if (validTagNames.length === 0) {
        await project.setTags([]);
        return;
    }

    // Find existing tags
    const existingTags = await Tag.findAll({
        where: { user_id: userId, name: validTagNames },
    });

    // Create new tags
    const existingTagNames = existingTags.map((tag) => tag.name);
    const newTagNames = validTagNames.filter(
        (name) => !existingTagNames.includes(name)
    );

    const createdTags = await Promise.all(
        newTagNames.map((name) => Tag.create({ name, user_id: userId }))
    );

    // Set all tags to project
    const allTags = [...existingTags, ...createdTags];
    await project.setTags(allTags);
}

// POST /api/upload/project-image
router.post('/upload/project-image', upload.single('image'), (req, res) => {
    try {
        if (!req.file) {
            return res.status(400).json({ error: 'No image file provided' });
        }

        // Return the relative URL that can be accessed from the frontend
        const imageUrl = `/api/uploads/projects/${req.file.filename}`;
        res.json({ imageUrl });
    } catch (error) {
        logError('Error uploading image:', error);
        res.status(500).json({ error: 'Failed to upload image' });
    }
});

// GET /api/projects
router.get('/projects', async (req, res) => {
    try {
        const { state, active, pin_to_sidebar, area_id, area } = req.query;

        // Base: owned or shared projects
        const ownedOrShared =
            await permissionsService.ownershipOrPermissionWhere(
                'project',
                req.session.userId
            );
        let whereClause = ownedOrShared;

        // Filter by state (new primary filter)
        if (state && state !== 'all') {
            if (Array.isArray(state)) {
                whereClause.state = { [Op.in]: state };
            } else {
                whereClause.state = state;
            }
        }

        // Legacy support for active filter - map to states
        if (active === 'true') {
            whereClause.state = {
                [Op.in]: ['planned', 'in_progress', 'blocked'],
            };
        } else if (active === 'false') {
            whereClause.state = { [Op.in]: ['idea', 'completed'] };
        }

        // Filter by pinned status
        if (pin_to_sidebar === 'true') {
            whereClause.pin_to_sidebar = true;
        } else if (pin_to_sidebar === 'false') {
            whereClause.pin_to_sidebar = false;
        }

        // Filter by area - support both numeric area_id and uid-slug area
        if (area && area !== '') {
            // Extract uid from uid-slug format
            const uid = extractUidFromSlug(area);
            if (uid) {
                const areaRecord = await Area.findOne({
                    where: { uid: uid },
                    attributes: ['id'],
                });
                if (areaRecord) {
                    // add to AND filter
                    whereClause = {
                        [Op.and]: [whereClause, { area_id: areaRecord.id }],
                    };
                }
            }
        } else if (area_id && area_id !== '') {
            // Legacy support for numeric area_id
            whereClause = { [Op.and]: [whereClause, { area_id }] };
        }

        const projects = await Project.findAll({
            where: whereClause,
            include: [
                {
                    model: Task,
                    required: false,
                    attributes: ['id', 'status'],
                },
                {
                    model: Area,
                    required: false,
                    attributes: ['id', 'uid', 'name'],
                },
                {
                    model: Tag,
                    attributes: ['id', 'name', 'uid'],
                    through: { attributes: [] },
                },
                {
                    model: User,
                    required: false,
                    attributes: ['uid'],
                },
            ],
            order: [['name', 'ASC']],
        });

        const { grouped } = req.query;

        // Calculate task status counts for each project
        const taskStatusCounts = {};
        const enhancedProjects = projects.map((project) => {
            const tasks = project.Tasks || [];
            const taskStatus = {
                total: tasks.length,
                done: tasks.filter((t) => t.status === 2).length,
                in_progress: tasks.filter((t) => t.status === 1).length,
                not_started: tasks.filter((t) => t.status === 0).length,
            };

            taskStatusCounts[project.id] = taskStatus;

            const projectJson = project.toJSON();
            return {
                ...projectJson,
                tags: projectJson.Tags || [], // Normalize Tags to tags
                due_date_at: formatDate(project.due_date_at),
                task_status: taskStatus,
                completion_percentage:
                    taskStatus.total > 0
                        ? Math.round((taskStatus.done / taskStatus.total) * 100)
                        : 0,
                user_uid: projectJson.User?.uid,
            };
        });

        // If grouped=true, return grouped format
        if (grouped === 'true') {
            const groupedProjects = {};
            enhancedProjects.forEach((project) => {
                const areaName = project.Area ? project.Area.name : 'No Area';
                if (!groupedProjects[areaName]) {
                    groupedProjects[areaName] = [];
                }
                groupedProjects[areaName].push(project);
            });
            res.json(groupedProjects);
        } else {
            res.json({
                projects: enhancedProjects,
            });
        }
    } catch (error) {
        logError('Error fetching projects:', error);
        res.status(500).json({ error: 'Internal server error' });
    }
});

// GET /api/project/:uidSlug (UID-slug format only)
<<<<<<< HEAD
router.get(
    '/project/:uidSlug',
    hasAccess(
        'ro',
        'project',
        async (req) => {
            const uid = extractUidFromSlug(req.params.uidSlug);
            // Check if project exists - return null if it doesn't (triggers 404)
            const project = await Project.findOne({
                where: { uid },
                attributes: ['uid'],
            });
            return project ? project.uid : null;
        },
        { notFoundMessage: 'Project not found' }
    ),
    async (req, res) => {
        try {
            const uidPart = extractUidFromSlug(req.params.uidSlug);
            const project = await Project.findOne({
                where: { uid: uidPart },
                include: [
                    {
                        model: Task,
                        required: false,
                        where: {
                            parent_task_id: null,
                            recurring_parent_id: null,
                        },
                        include: [
                            {
                                model: Tag,
                                attributes: ['id', 'name', 'uid'],
                                through: { attributes: [] },
                                required: false,
                            },
                            {
                                model: Task,
                                as: 'Subtasks',
                                include: [
                                    {
                                        model: Tag,
                                        attributes: ['id', 'name', 'uid'],
                                        through: { attributes: [] },
                                        required: false,
                                    },
                                ],
                                required: false,
                            },
                        ],
                    },
                    {
                        model: Note,
                        required: false,
                        attributes: [
                            'id',
                            'uid',
                            'title',
                            'content',
                            'created_at',
                            'updated_at',
                        ],
                        include: [
                            {
                                model: Tag,
                                attributes: ['id', 'name', 'uid'],
                                through: { attributes: [] },
                            },
                        ],
                    },
                    {
                        model: Area,
                        required: false,
                        attributes: ['id', 'name'],
                    },
                    {
                        model: Tag,
                        attributes: ['id', 'name', 'uid'],
                        through: { attributes: [] },
                    },
                ],
            });
=======
router.get('/project/:uidSlug', async (req, res) => {
    try {
        // Extract UID from the slug (part before first hyphen)
        const uidPart = req.params.uidSlug.split('-')[0];

        const project = await Project.findOne({
            where: {
                uid: uidPart,
                user_id: req.session.userId,
            },
            include: [
                {
                    model: Task,
                    required: false,
                    where: {
                        parent_task_id: null,
                        recurring_parent_id: null, // Exclude recurring task instances, only show templates
                        // Include ALL tasks regardless of status for client-side filtering
                    },
                    include: [
                        {
                            model: Tag,
                            attributes: ['id', 'name', 'uid'],
                            through: { attributes: [] },
                            required: false,
                        },
                        {
                            model: Task,
                            as: 'Subtasks',
                            include: [
                                {
                                    model: Tag,
                                    attributes: ['id', 'name', 'uid'],
                                    through: { attributes: [] },
                                    required: false,
                                },
                            ],
                            required: false,
                        },
                    ],
                },
                {
                    model: Note,
                    required: false,
                    attributes: [
                        'id',
                        'uid',
                        'title',
                        'content',
                        'created_at',
                        'updated_at',
                    ],
                    include: [
                        {
                            model: Tag,
                            attributes: ['id', 'name', 'uid'],
                            through: { attributes: [] },
                        },
                    ],
                },
                {
                    model: Area,
                    required: false,
                    attributes: ['id', 'uid', 'name'],
                },
                {
                    model: Tag,
                    attributes: ['id', 'name', 'uid'],
                    through: { attributes: [] },
                },
            ],
        });
>>>>>>> 27032b55

            const projectJson = project.toJSON();

            // Normalize task data to match frontend expectations
            const normalizedTasks = projectJson.Tasks
                ? projectJson.Tasks.map((task) => {
                      const normalizedTask = {
                          ...task,
                          tags: task.Tags || [],
                          subtasks: task.Subtasks || [],
                          due_date: task.due_date
                              ? typeof task.due_date === 'string'
                                  ? task.due_date.split('T')[0]
                                  : task.due_date.toISOString().split('T')[0]
                              : null,
                      };
                      delete normalizedTask.Tags;
                      delete normalizedTask.Subtasks;
                      return normalizedTask;
                  })
                : [];

            // Normalize note data to match frontend expectations
            const normalizedNotes = projectJson.Notes
                ? projectJson.Notes.map((note) => {
                      const normalizedNote = {
                          ...note,
                          tags: note.Tags || [],
                      };
                      delete normalizedNote.Tags;
                      return normalizedNote;
                  })
                : [];

            const result = {
                ...projectJson,
                tags: projectJson.Tags || [],
                Tasks: normalizedTasks,
                Notes: normalizedNotes,
                due_date_at: formatDate(project.due_date_at),
                user_id: project.user_id,
            };

<<<<<<< HEAD
            res.json(result);
        } catch (error) {
            logError('Error fetching project:', error);
            res.status(500).json({ error: 'Internal server error' });
        }
=======
        res.json(result);
    } catch (error) {
        logError('Error fetching project:', error);
        res.status(500).json({ error: 'Internal server error' });
>>>>>>> 27032b55
    }
);

// POST /api/project
router.post('/project', async (req, res) => {
    try {
        const {
            name,
            description,
            area_id,
            priority,
            due_date_at,
            image_url,
            state,
            tags,
            Tags,
        } = req.body;

        // Handle both tags and Tags (Sequelize association format)
        const tagsData = tags || Tags;

        if (!name || !name.trim()) {
            return res.status(400).json({ error: 'Project name is required' });
        }

        // Generate UID explicitly to avoid Sequelize caching issues
        const projectUid = uid();

        const projectData = {
            uid: projectUid,
            name: name.trim(),
            description: description || '',
            area_id: area_id || null,
            pin_to_sidebar: false,
            priority: priority || null,
            due_date_at: due_date_at || null,
            image_url: image_url || null,
            state: state || 'idea',
            user_id: req.session.userId,
        };

        // Create is always allowed for the authenticated user; project is owned by creator
        const project = await Project.create(projectData);

        // Update tags if provided, but don't let tag errors break project creation
        try {
            await updateProjectTags(project, tagsData, req.session.userId);
        } catch (tagError) {
            logError(
                'Tag update failed, but project created successfully:',
                tagError.message
            );
        }

        res.status(201).json({
            ...project.toJSON(),
            uid: projectUid, // Use the UID we explicitly generated
            tags: [], // Start with empty tags - they can be added later
            due_date_at: formatDate(project.due_date_at),
        });
    } catch (error) {
        logError('Error creating project:', error);
        res.status(400).json({
            error: 'There was a problem creating the project.',
            details: error.errors
                ? error.errors.map((e) => e.message)
                : [error.message],
        });
    }
});

// PATCH /api/project/:uid
<<<<<<< HEAD
router.patch(
    '/project/:uid',
    hasAccess(
        'rw',
        'project',
        async (req) => {
            const uid = extractUidFromSlug(req.params.uid);
            // Check if project exists - return null if it doesn't (triggers 404)
            const project = await Project.findOne({
                where: { uid },
                attributes: ['uid'],
            });
            return project ? project.uid : null;
        },
        { notFoundMessage: 'Project not found.' }
    ),
    async (req, res) => {
        try {
            const project = await Project.findOne({
                where: { uid: req.params.uid },
            });

            const {
                name,
                description,
                area_id,
                pin_to_sidebar,
                priority,
                due_date_at,
                image_url,
                state,
                tags,
                Tags,
            } = req.body;

            // Handle both tags and Tags (Sequelize association format)
            const tagsData = tags || Tags;

            const updateData = {};
            if (name !== undefined) updateData.name = name;
            if (description !== undefined) updateData.description = description;
            if (area_id !== undefined) updateData.area_id = area_id;
            if (pin_to_sidebar !== undefined)
                updateData.pin_to_sidebar = pin_to_sidebar;
            if (priority !== undefined) updateData.priority = priority;
            if (due_date_at !== undefined) updateData.due_date_at = due_date_at;
            if (image_url !== undefined) updateData.image_url = image_url;
            if (state !== undefined) updateData.state = state;

            await project.update(updateData);
            await updateProjectTags(project, tagsData, req.session.userId);

            // Reload project with associations
            const projectWithAssociations = await Project.findByPk(project.id, {
                include: [
                    {
                        model: Tag,
                        attributes: ['id', 'name', 'uid'],
                        through: { attributes: [] },
                    },
                ],
            });

            const projectJson = projectWithAssociations.toJSON();
=======
router.patch('/project/:uid', async (req, res) => {
    try {
        const project = await Project.findOne({
            where: { uid: req.params.uid, user_id: req.session.userId },
        });

        if (!project) {
            return res.status(404).json({ error: 'Project not found.' });
        }

        const {
            name,
            description,
            area_id,
            pin_to_sidebar,
            priority,
            due_date_at,
            image_url,
            state,
            tags,
            Tags,
        } = req.body;

        // Handle both tags and Tags (Sequelize association format)
        const tagsData = tags || Tags;

        const updateData = {};
        if (name !== undefined) updateData.name = name;
        if (description !== undefined) updateData.description = description;
        if (area_id !== undefined) updateData.area_id = area_id;
        if (pin_to_sidebar !== undefined)
            updateData.pin_to_sidebar = pin_to_sidebar;
        if (priority !== undefined) updateData.priority = priority;
        if (due_date_at !== undefined) updateData.due_date_at = due_date_at;
        if (image_url !== undefined) updateData.image_url = image_url;
        if (state !== undefined) updateData.state = state;

        await project.update(updateData);
        await updateProjectTags(project, tagsData, req.session.userId);

        // Reload project with associations
        const projectWithAssociations = await Project.findByPk(project.id, {
            include: [
                {
                    model: Tag,
                    attributes: ['id', 'name', 'uid'],
                    through: { attributes: [] },
                },
                {
                    model: Area,
                    required: false,
                    attributes: ['id', 'uid', 'name'],
                },
            ],
        });

        const projectJson = projectWithAssociations.toJSON();

        res.json({
            ...projectJson,
            tags: projectJson.Tags || [], // Normalize Tags to tags
            due_date_at: formatDate(projectWithAssociations.due_date_at),
        });
    } catch (error) {
        logError('Error updating project:', error);
        res.status(400).json({
            error: 'There was a problem updating the project.',
            details: error.errors
                ? error.errors.map((e) => e.message)
                : [error.message],
        });
    }
});

// DELETE /api/project/:uid
router.delete('/project/:uid', async (req, res) => {
    try {
        const project = await Project.findOne({
            where: { uid: req.params.uid, user_id: req.session.userId },
        });
>>>>>>> 27032b55

            res.json({
                ...projectJson,
                tags: projectJson.Tags || [],
                due_date_at: formatDate(projectWithAssociations.due_date_at),
            });
        } catch (error) {
            logError('Error updating project:', error);
            res.status(400).json({
                error: 'There was a problem updating the project.',
                details: error.errors
                    ? error.errors.map((e) => e.message)
                    : [error.message],
            });
        }
    }
);

// DELETE /api/project/:uid
router.delete(
    '/project/:uid',
    hasAccess(
        'rw',
        'project',
        async (req) => {
            const uid = extractUidFromSlug(req.params.uid);
            // Check if project exists - return null if it doesn't (triggers 404)
            const project = await Project.findOne({
                where: { uid },
                attributes: ['uid'],
            });
            return project ? project.uid : null;
        },
        { notFoundMessage: 'Project not found.' }
    ),
    async (req, res) => {
        try {
            const project = await Project.findOne({
                where: { uid: req.params.uid },
            });

<<<<<<< HEAD
            // Use a transaction to ensure atomicity
            await sequelize.transaction(async (transaction) => {
                // Disable foreign key constraints for this operation
                await sequelize.query('PRAGMA foreign_keys = OFF', {
=======
        // Use a transaction to ensure atomicity
        await sequelize.transaction(async (transaction) => {
            // Disable foreign key constraints for this operation
            await sequelize.query('PRAGMA foreign_keys = OFF', { transaction });

            try {
                // First, orphan all tasks associated with this project by setting project_id to NULL
                await Task.update(
                    { project_id: null },
                    {
                        where: {
                            project_id: project.id,
                            user_id: req.session.userId,
                        },
                        transaction,
                    }
                );

                // Also orphan all notes associated with this project by setting project_id to NULL
                await Note.update(
                    { project_id: null },
                    {
                        where: {
                            project_id: project.id,
                            user_id: req.session.userId,
                        },
                        transaction,
                    }
                );

                // Then delete the project
                await project.destroy({ transaction });
            } finally {
                // Re-enable foreign key constraints
                await sequelize.query('PRAGMA foreign_keys = ON', {
>>>>>>> 27032b55
                    transaction,
                });

<<<<<<< HEAD
                try {
                    // First, orphan all tasks associated with this project by setting project_id to NULL
                    await Task.update(
                        { project_id: null },
                        {
                            where: {
                                project_id: project.id,
                                user_id: req.session.userId,
                            },
                            transaction,
                        }
                    );

                    // Then delete the project
                    await project.destroy({ transaction });
                } finally {
                    // Re-enable foreign key constraints
                    await sequelize.query('PRAGMA foreign_keys = ON', {
                        transaction,
                    });
                }
            });

            res.json({ message: 'Project successfully deleted' });
        } catch (error) {
            logError('Error deleting project:', error);
            res.status(400).json({
                error: 'There was a problem deleting the project.',
            });
        }
=======
        res.json({ message: 'Project successfully deleted' });
    } catch (error) {
        logError('Error deleting project:', error);
        res.status(400).json({
            error: 'There was a problem deleting the project.',
        });
>>>>>>> 27032b55
    }
);

module.exports = router;<|MERGE_RESOLUTION|>--- conflicted
+++ resolved
@@ -275,7 +275,6 @@
 });
 
 // GET /api/project/:uidSlug (UID-slug format only)
-<<<<<<< HEAD
 router.get(
     '/project/:uidSlug',
     hasAccess(
@@ -349,7 +348,7 @@
                     {
                         model: Area,
                         required: false,
-                        attributes: ['id', 'name'],
+                        attributes: ['id', 'uid', 'name'],
                     },
                     {
                         model: Tag,
@@ -358,80 +357,6 @@
                     },
                 ],
             });
-=======
-router.get('/project/:uidSlug', async (req, res) => {
-    try {
-        // Extract UID from the slug (part before first hyphen)
-        const uidPart = req.params.uidSlug.split('-')[0];
-
-        const project = await Project.findOne({
-            where: {
-                uid: uidPart,
-                user_id: req.session.userId,
-            },
-            include: [
-                {
-                    model: Task,
-                    required: false,
-                    where: {
-                        parent_task_id: null,
-                        recurring_parent_id: null, // Exclude recurring task instances, only show templates
-                        // Include ALL tasks regardless of status for client-side filtering
-                    },
-                    include: [
-                        {
-                            model: Tag,
-                            attributes: ['id', 'name', 'uid'],
-                            through: { attributes: [] },
-                            required: false,
-                        },
-                        {
-                            model: Task,
-                            as: 'Subtasks',
-                            include: [
-                                {
-                                    model: Tag,
-                                    attributes: ['id', 'name', 'uid'],
-                                    through: { attributes: [] },
-                                    required: false,
-                                },
-                            ],
-                            required: false,
-                        },
-                    ],
-                },
-                {
-                    model: Note,
-                    required: false,
-                    attributes: [
-                        'id',
-                        'uid',
-                        'title',
-                        'content',
-                        'created_at',
-                        'updated_at',
-                    ],
-                    include: [
-                        {
-                            model: Tag,
-                            attributes: ['id', 'name', 'uid'],
-                            through: { attributes: [] },
-                        },
-                    ],
-                },
-                {
-                    model: Area,
-                    required: false,
-                    attributes: ['id', 'uid', 'name'],
-                },
-                {
-                    model: Tag,
-                    attributes: ['id', 'name', 'uid'],
-                    through: { attributes: [] },
-                },
-            ],
-        });
->>>>>>> 27032b55
 
             const projectJson = project.toJSON();
 
@@ -475,18 +400,11 @@
                 user_id: project.user_id,
             };
 
-<<<<<<< HEAD
             res.json(result);
         } catch (error) {
             logError('Error fetching project:', error);
             res.status(500).json({ error: 'Internal server error' });
         }
-=======
-        res.json(result);
-    } catch (error) {
-        logError('Error fetching project:', error);
-        res.status(500).json({ error: 'Internal server error' });
->>>>>>> 27032b55
     }
 );
 
@@ -559,7 +477,6 @@
 });
 
 // PATCH /api/project/:uid
-<<<<<<< HEAD
 router.patch(
     '/project/:uid',
     hasAccess(
@@ -620,92 +537,15 @@
                         attributes: ['id', 'name', 'uid'],
                         through: { attributes: [] },
                     },
+                    {
+                        model: Area,
+                        required: false,
+                        attributes: ['id', 'uid', 'name'],
+                    },
                 ],
             });
 
             const projectJson = projectWithAssociations.toJSON();
-=======
-router.patch('/project/:uid', async (req, res) => {
-    try {
-        const project = await Project.findOne({
-            where: { uid: req.params.uid, user_id: req.session.userId },
-        });
-
-        if (!project) {
-            return res.status(404).json({ error: 'Project not found.' });
-        }
-
-        const {
-            name,
-            description,
-            area_id,
-            pin_to_sidebar,
-            priority,
-            due_date_at,
-            image_url,
-            state,
-            tags,
-            Tags,
-        } = req.body;
-
-        // Handle both tags and Tags (Sequelize association format)
-        const tagsData = tags || Tags;
-
-        const updateData = {};
-        if (name !== undefined) updateData.name = name;
-        if (description !== undefined) updateData.description = description;
-        if (area_id !== undefined) updateData.area_id = area_id;
-        if (pin_to_sidebar !== undefined)
-            updateData.pin_to_sidebar = pin_to_sidebar;
-        if (priority !== undefined) updateData.priority = priority;
-        if (due_date_at !== undefined) updateData.due_date_at = due_date_at;
-        if (image_url !== undefined) updateData.image_url = image_url;
-        if (state !== undefined) updateData.state = state;
-
-        await project.update(updateData);
-        await updateProjectTags(project, tagsData, req.session.userId);
-
-        // Reload project with associations
-        const projectWithAssociations = await Project.findByPk(project.id, {
-            include: [
-                {
-                    model: Tag,
-                    attributes: ['id', 'name', 'uid'],
-                    through: { attributes: [] },
-                },
-                {
-                    model: Area,
-                    required: false,
-                    attributes: ['id', 'uid', 'name'],
-                },
-            ],
-        });
-
-        const projectJson = projectWithAssociations.toJSON();
-
-        res.json({
-            ...projectJson,
-            tags: projectJson.Tags || [], // Normalize Tags to tags
-            due_date_at: formatDate(projectWithAssociations.due_date_at),
-        });
-    } catch (error) {
-        logError('Error updating project:', error);
-        res.status(400).json({
-            error: 'There was a problem updating the project.',
-            details: error.errors
-                ? error.errors.map((e) => e.message)
-                : [error.message],
-        });
-    }
-});
-
-// DELETE /api/project/:uid
-router.delete('/project/:uid', async (req, res) => {
-    try {
-        const project = await Project.findOne({
-            where: { uid: req.params.uid, user_id: req.session.userId },
-        });
->>>>>>> 27032b55
 
             res.json({
                 ...projectJson,
@@ -747,52 +587,13 @@
                 where: { uid: req.params.uid },
             });
 
-<<<<<<< HEAD
             // Use a transaction to ensure atomicity
             await sequelize.transaction(async (transaction) => {
                 // Disable foreign key constraints for this operation
                 await sequelize.query('PRAGMA foreign_keys = OFF', {
-=======
-        // Use a transaction to ensure atomicity
-        await sequelize.transaction(async (transaction) => {
-            // Disable foreign key constraints for this operation
-            await sequelize.query('PRAGMA foreign_keys = OFF', { transaction });
-
-            try {
-                // First, orphan all tasks associated with this project by setting project_id to NULL
-                await Task.update(
-                    { project_id: null },
-                    {
-                        where: {
-                            project_id: project.id,
-                            user_id: req.session.userId,
-                        },
-                        transaction,
-                    }
-                );
-
-                // Also orphan all notes associated with this project by setting project_id to NULL
-                await Note.update(
-                    { project_id: null },
-                    {
-                        where: {
-                            project_id: project.id,
-                            user_id: req.session.userId,
-                        },
-                        transaction,
-                    }
-                );
-
-                // Then delete the project
-                await project.destroy({ transaction });
-            } finally {
-                // Re-enable foreign key constraints
-                await sequelize.query('PRAGMA foreign_keys = ON', {
->>>>>>> 27032b55
                     transaction,
                 });
 
-<<<<<<< HEAD
                 try {
                     // First, orphan all tasks associated with this project by setting project_id to NULL
                     await Task.update(
@@ -806,6 +607,18 @@
                         }
                     );
 
+                    // Also orphan all notes associated with this project by setting project_id to NULL
+                    await Note.update(
+                        { project_id: null },
+                        {
+                            where: {
+                                project_id: project.id,
+                                user_id: req.session.userId,
+                            },
+                            transaction,
+                        }
+                    );
+
                     // Then delete the project
                     await project.destroy({ transaction });
                 } finally {
@@ -823,14 +636,6 @@
                 error: 'There was a problem deleting the project.',
             });
         }
-=======
-        res.json({ message: 'Project successfully deleted' });
-    } catch (error) {
-        logError('Error deleting project:', error);
-        res.status(400).json({
-            error: 'There was a problem deleting the project.',
-        });
->>>>>>> 27032b55
     }
 );
 
