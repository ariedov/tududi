--- conflicted
+++ resolved
@@ -486,15 +486,14 @@
     }
 });
 
-<<<<<<< HEAD
 /**
  * @swagger
- * /project/{id}:
+ * /project/{uid}:
  *   patch:
  *     summary: Update a project
  *     parameters:
  *       - in: path
- *         name: id
+ *         name: uid
  *         required: true
  *         schema:
  *           type: integer
@@ -516,11 +515,7 @@
  *       200:
  *         description: Project updated
  */
-router.patch('/project/:id', async (req, res) => {
-=======
-// PATCH /api/project/:uid
 router.patch('/project/:uid', async (req, res) => {
->>>>>>> 8d46704c
     try {
         const project = await Project.findOne({
             where: { uid: req.params.uid, user_id: req.session.userId },
