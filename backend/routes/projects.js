const express = require('express');
const multer = require('multer');
const path = require('path');
const { getConfig } = require('../config/config');
const config = getConfig();
const fs = require('fs');
const { Project, Task, Tag, Area, Note, sequelize } = require('../models');
const permissionsService = require('../services/permissionsService');
const { Op } = require('sequelize');
const { extractUidFromSlug } = require('../utils/slug-utils');
const { validateTagName } = require('../services/tagsService');
const { uid } = require('../utils/uid');
const { logError } = require('../services/logService');
const router = express.Router();
const { hasAccess } = require('../middleware/authorize');

// Helper function to safely format dates
const formatDate = (date) => {
    if (!date) return null;
    try {
        const dateObj = new Date(date);
        if (isNaN(dateObj.getTime())) return null;
        return dateObj.toISOString();
    } catch (error) {
        return null;
    }
};

// Configure multer for file uploads
const storage = multer.diskStorage({
    destination: function (req, file, cb) {
        const uploadDir = path.join(config.uploadPath, 'projects');
        if (!fs.existsSync(uploadDir)) {
            fs.mkdirSync(uploadDir, { recursive: true });
        }
        cb(null, uploadDir);
    },
    filename: function (req, file, cb) {
        const uniqueSuffix = Date.now() + '-' + Math.round(Math.random() * 1e9);
        cb(null, 'project-' + uniqueSuffix + path.extname(file.originalname));
    },
});

const upload = multer({
    storage: storage,
    limits: {
        fileSize: 5 * 1024 * 1024, // 5MB limit
    },
    fileFilter: function (req, file, cb) {
        const allowedTypes = /jpeg|jpg|png|gif|webp/;
        const extname = allowedTypes.test(
            path.extname(file.originalname).toLowerCase()
        );
        const mimetype = allowedTypes.test(file.mimetype);

        if (mimetype && extname) {
            return cb(null, true);
        } else {
            cb(new Error('Only image files are allowed!'));
        }
    },
});

// Helper function to update project tags
async function updateProjectTags(project, tagsData, userId) {
    if (!tagsData) return;

    // Validate and filter tag names
    const validTagNames = [];
    const invalidTags = [];

    for (const tag of tagsData) {
        const validation = validateTagName(tag.name);
        if (validation.valid) {
            // Check for duplicates
            if (!validTagNames.includes(validation.name)) {
                validTagNames.push(validation.name);
            }
        } else {
            invalidTags.push({ name: tag.name, error: validation.error });
        }
    }

    // If there are invalid tags, throw an error
    if (invalidTags.length > 0) {
        throw new Error(
            `Invalid tag names: ${invalidTags.map((t) => `"${t.name}" (${t.error})`).join(', ')}`
        );
    }

    if (validTagNames.length === 0) {
        await project.setTags([]);
        return;
    }

    // Find existing tags
    const existingTags = await Tag.findAll({
        where: { user_id: userId, name: validTagNames },
    });

    // Create new tags
    const existingTagNames = existingTags.map((tag) => tag.name);
    const newTagNames = validTagNames.filter(
        (name) => !existingTagNames.includes(name)
    );

    const createdTags = await Promise.all(
        newTagNames.map((name) => Tag.create({ name, user_id: userId }))
    );

    // Set all tags to project
    const allTags = [...existingTags, ...createdTags];
    await project.setTags(allTags);
}

// POST /api/upload/project-image
router.post('/upload/project-image', upload.single('image'), (req, res) => {
    try {
        if (!req.file) {
            return res.status(400).json({ error: 'No image file provided' });
        }

        // Return the relative URL that can be accessed from the frontend
        const imageUrl = `/api/uploads/projects/${req.file.filename}`;
        res.json({ imageUrl });
    } catch (error) {
        logError('Error uploading image:', error);
        res.status(500).json({ error: 'Failed to upload image' });
    }
});

// GET /api/projects
router.get('/projects', async (req, res) => {
    try {
        const { state, active, pin_to_sidebar, area_id, area } = req.query;

        // Base: owned or shared projects
        const ownedOrShared =
            await permissionsService.ownershipOrPermissionWhere(
                'project',
                req.session.userId
            );
        let whereClause = ownedOrShared;

        // Filter by state (new primary filter)
        if (state && state !== 'all') {
            if (Array.isArray(state)) {
                whereClause.state = { [Op.in]: state };
            } else {
                whereClause.state = state;
            }
        }

        // Legacy support for active filter - map to states
        if (active === 'true') {
            whereClause.state = {
                [Op.in]: ['planned', 'in_progress', 'blocked'],
            };
        } else if (active === 'false') {
            whereClause.state = { [Op.in]: ['idea', 'completed'] };
        }

        // Filter by pinned status
        if (pin_to_sidebar === 'true') {
            whereClause.pin_to_sidebar = true;
        } else if (pin_to_sidebar === 'false') {
            whereClause.pin_to_sidebar = false;
        }

        // Filter by area - support both numeric area_id and uid-slug area
        if (area && area !== '') {
            // Extract uid from uid-slug format
            const uid = extractUidFromSlug(area);
            if (uid) {
                const areaRecord = await Area.findOne({
                    where: { uid: uid },
                    attributes: ['id'],
                });
                if (areaRecord) {
                    // add to AND filter
                    whereClause = {
                        [Op.and]: [whereClause, { area_id: areaRecord.id }],
                    };
                }
            }
        } else if (area_id && area_id !== '') {
            // Legacy support for numeric area_id
            whereClause = { [Op.and]: [whereClause, { area_id }] };
        }

        const projects = await Project.findAll({
            where: whereClause,
            include: [
                {
                    model: Task,
                    required: false,
                    attributes: ['id', 'status'],
                },
                {
                    model: Area,
                    required: false,
                    attributes: ['name'],
                },
                {
                    model: Tag,
                    attributes: ['id', 'name', 'uid'],
                    through: { attributes: [] },
                },
            ],
            order: [['name', 'ASC']],
        });

        const { grouped } = req.query;

        // Calculate task status counts for each project
        const taskStatusCounts = {};
        const enhancedProjects = projects.map((project) => {
            const tasks = project.Tasks || [];
            const taskStatus = {
                total: tasks.length,
                done: tasks.filter((t) => t.status === 2).length,
                in_progress: tasks.filter((t) => t.status === 1).length,
                not_started: tasks.filter((t) => t.status === 0).length,
            };

            taskStatusCounts[project.id] = taskStatus;

            const projectJson = project.toJSON();
            return {
                ...projectJson,
                tags: projectJson.Tags || [], // Normalize Tags to tags
                due_date_at: formatDate(project.due_date_at),
                task_status: taskStatus,
                completion_percentage:
                    taskStatus.total > 0
                        ? Math.round((taskStatus.done / taskStatus.total) * 100)
                        : 0,
                user_id: project.user_id,
            };
        });

        // If grouped=true, return grouped format
        if (grouped === 'true') {
            const groupedProjects = {};
            enhancedProjects.forEach((project) => {
                const areaName = project.Area ? project.Area.name : 'No Area';
                if (!groupedProjects[areaName]) {
                    groupedProjects[areaName] = [];
                }
                groupedProjects[areaName].push(project);
            });
            res.json(groupedProjects);
        } else {
            res.json({
                projects: enhancedProjects,
            });
        }
    } catch (error) {
        logError('Error fetching projects:', error);
        res.status(500).json({ error: 'Internal server error' });
    }
});

// GET /api/project/:uidSlug (UID-slug format only)
<<<<<<< HEAD
router.get(
    '/project/:uidSlug',
    hasAccess(
        'ro',
        'project',
        async (req) => {
            const uidPart = req.params.uidSlug.split('-')[0];
            const p = await Project.findOne({
                where: { uid: uidPart },
                attributes: ['uid'],
            });
            return p?.uid;
        },
        { notFoundMessage: 'Project not found' }
    ),
    async (req, res) => {
        try {
            // Extract UID from slug and fetch full project with associations
            const uidPart = req.params.uidSlug.split('-')[0];
            const project = await Project.findOne({
                where: { uid: uidPart },
                include: [
                    {
                        model: Task,
                        required: false,
                        where: {
                            parent_task_id: null,
                            recurring_parent_id: null, // Exclude recurring task instances, only show templates
                            // Include ALL tasks regardless of status for client-side filtering
=======
router.get('/project/:uidSlug', async (req, res) => {
    try {
        // Extract UID from the slug (part before first hyphen)
        const uidPart = req.params.uidSlug.split('-')[0];

        const project = await Project.findOne({
            where: {
                uid: uidPart,
                user_id: req.session.userId,
            },
            include: [
                {
                    model: Task,
                    required: false,
                    where: {
                        parent_task_id: null,
                        recurring_parent_id: null, // Exclude recurring task instances, only show templates
                        // Include ALL tasks regardless of status for client-side filtering
                    },
                    include: [
                        {
                            model: Tag,
                            attributes: ['id', 'name', 'uid'],
                            through: { attributes: [] },
                            required: false,
                        },
                        {
                            model: Task,
                            as: 'Subtasks',
                            include: [
                                {
                                    model: Tag,
                                    attributes: ['id', 'name', 'uid'],
                                    through: { attributes: [] },
                                    required: false,
                                },
                            ],
                            required: false,
                        },
                    ],
                },
                {
                    model: Note,
                    required: false,
                    attributes: [
                        'id',
                        'uid',
                        'title',
                        'content',
                        'created_at',
                        'updated_at',
                    ],
                    include: [
                        {
                            model: Tag,
                            attributes: ['id', 'name', 'uid'],
                            through: { attributes: [] },
>>>>>>> 33eb2ce7
                        },
                        include: [
                            {
                                model: Tag,
                                attributes: ['id', 'name', 'uid'],
                                through: { attributes: [] },
                                required: false,
                            },
                            {
                                model: Task,
                                as: 'Subtasks',
                                include: [
                                    {
                                        model: Tag,
                                        attributes: ['id', 'name', 'uid'],
                                        through: { attributes: [] },
                                        required: false,
                                    },
                                ],
                                required: false,
                            },
                        ],
                    },
                    {
                        model: Note,
                        required: false,
                        attributes: [
                            'id',
                            'uid',
                            'title',
                            'content',
                            'created_at',
                            'updated_at',
                        ],
                        include: [
                            {
                                model: Tag,
                                attributes: ['id', 'name', 'uid'],
                                through: { attributes: [] },
                            },
                        ],
                    },
                    {
                        model: Area,
                        required: false,
                        attributes: ['id', 'name'],
                    },
                    {
                        model: Tag,
                        attributes: ['id', 'name', 'uid'],
                        through: { attributes: [] },
                    },
                ],
            });

            if (!project) {
                return res.status(404).json({ error: 'Project not found' });
            }

            const projectJson = project.toJSON();

<<<<<<< HEAD
            // Normalize task data to match frontend expectations
            const normalizedTasks = projectJson.Tasks
                ? projectJson.Tasks.map((task) => {
                      const normalizedTask = {
                          ...task,
                          tags: task.Tags || [],
                          subtasks: task.Subtasks || [],
                          due_date: task.due_date
                              ? typeof task.due_date === 'string'
                                  ? task.due_date.split('T')[0]
                                  : task.due_date.toISOString().split('T')[0]
                              : null,
                      };
                      delete normalizedTask.Tags;
                      delete normalizedTask.Subtasks;
                      return normalizedTask;
                  })
                : [];

            // Normalize note data to match frontend expectations
            const normalizedNotes = projectJson.Notes
                ? projectJson.Notes.map((note) => {
                      const normalizedNote = {
                          ...note,
                          tags: note.Tags || [],
                      };
                      delete normalizedNote.Tags;
                      return normalizedNote;
                  })
                : [];

            const result = {
                ...projectJson,
                tags: projectJson.Tags || [],
                Tasks: normalizedTasks,
                Notes: normalizedNotes,
                due_date_at: formatDate(project.due_date_at),
                user_id: project.user_id,
            };

            res.json(result);
        } catch (error) {
            console.error('Error fetching project:', error);
            res.status(500).json({ error: 'Internal server error' });
        }
=======
        res.json(result);
    } catch (error) {
        logError('Error fetching project:', error);
        res.status(500).json({ error: 'Internal server error' });
>>>>>>> 33eb2ce7
    }
);

// POST /api/project
router.post('/project', async (req, res) => {
    try {
        const {
            name,
            description,
            area_id,
            priority,
            due_date_at,
            image_url,
            state,
            tags,
            Tags,
        } = req.body;

        // Handle both tags and Tags (Sequelize association format)
        const tagsData = tags || Tags;

        if (!name || !name.trim()) {
            return res.status(400).json({ error: 'Project name is required' });
        }

        // Generate UID explicitly to avoid Sequelize caching issues
        const projectUid = uid();

        const projectData = {
            uid: projectUid,
            name: name.trim(),
            description: description || '',
            area_id: area_id || null,
            pin_to_sidebar: false,
            priority: priority || null,
            due_date_at: due_date_at || null,
            image_url: image_url || null,
            state: state || 'idea',
            user_id: req.session.userId,
        };

        // Create is always allowed for the authenticated user; project is owned by creator
        const project = await Project.create(projectData);

        // Update tags if provided, but don't let tag errors break project creation
        try {
            await updateProjectTags(project, tagsData, req.session.userId);
        } catch (tagError) {
            console.warn(
                'Tag update failed, but project created successfully:',
                tagError.message
            );
        }

        res.status(201).json({
            ...project.toJSON(),
            uid: projectUid, // Use the UID we explicitly generated
            tags: [], // Start with empty tags - they can be added later
            due_date_at: formatDate(project.due_date_at),
        });
    } catch (error) {
        logError('Error creating project:', error);
        res.status(400).json({
            error: 'There was a problem creating the project.',
            details: error.errors
                ? error.errors.map((e) => e.message)
                : [error.message],
        });
    }
});

<<<<<<< HEAD
// PATCH /api/project/:id
router.patch(
    '/project/:id',
    hasAccess(
        'rw',
        'project',
        async (req) => {
            const p = await Project.findByPk(req.params.id, {
                attributes: ['uid'],
            });
            return p?.uid;
        },
        { notFoundMessage: 'Project not found.' }
    ),
    async (req, res) => {
        try {
            // Load project and check RW access (owner/admin or shared rw)
            const project = await Project.findByPk(req.params.id);
            if (!project) {
                return res.status(404).json({ error: 'Project not found.' });
            }
            // access ensured by middleware

            const {
                name,
                description,
                area_id,
                active,
                pin_to_sidebar,
                priority,
                due_date_at,
                image_url,
                tags,
                Tags,
            } = req.body;

            // Handle both tags and Tags (Sequelize association format)
            const tagsData = tags || Tags;

            const updateData = {};
            if (name !== undefined) updateData.name = name;
            if (description !== undefined) updateData.description = description;
            if (area_id !== undefined) updateData.area_id = area_id;
            if (active !== undefined) updateData.active = active;
            if (pin_to_sidebar !== undefined)
                updateData.pin_to_sidebar = pin_to_sidebar;
            if (priority !== undefined) updateData.priority = priority;
            if (due_date_at !== undefined) updateData.due_date_at = due_date_at;
            if (image_url !== undefined) updateData.image_url = image_url;

            await project.update(updateData);
            await updateProjectTags(project, tagsData, req.session.userId);

            // Reload project with associations
            const projectWithAssociations = await Project.findByPk(project.id, {
                include: [
                    {
                        model: Tag,
                        attributes: ['id', 'name', 'uid'],
                        through: { attributes: [] },
                    },
                ],
            });
=======
// PATCH /api/project/:uid
router.patch('/project/:uid', async (req, res) => {
    try {
        const project = await Project.findOne({
            where: { uid: req.params.uid, user_id: req.session.userId },
        });

        if (!project) {
            return res.status(404).json({ error: 'Project not found.' });
        }

        const {
            name,
            description,
            area_id,
            pin_to_sidebar,
            priority,
            due_date_at,
            image_url,
            state,
            tags,
            Tags,
        } = req.body;

        // Handle both tags and Tags (Sequelize association format)
        const tagsData = tags || Tags;

        const updateData = {};
        if (name !== undefined) updateData.name = name;
        if (description !== undefined) updateData.description = description;
        if (area_id !== undefined) updateData.area_id = area_id;
        if (pin_to_sidebar !== undefined)
            updateData.pin_to_sidebar = pin_to_sidebar;
        if (priority !== undefined) updateData.priority = priority;
        if (due_date_at !== undefined) updateData.due_date_at = due_date_at;
        if (image_url !== undefined) updateData.image_url = image_url;
        if (state !== undefined) updateData.state = state;

        await project.update(updateData);
        await updateProjectTags(project, tagsData, req.session.userId);

        // Reload project with associations
        const projectWithAssociations = await Project.findByPk(project.id, {
            include: [
                {
                    model: Tag,
                    attributes: ['id', 'name', 'uid'],
                    through: { attributes: [] },
                },
            ],
        });
>>>>>>> 33eb2ce7

            const projectJson = projectWithAssociations.toJSON();

<<<<<<< HEAD
            res.json({
                ...projectJson,
                tags: projectJson.Tags || [], // Normalize Tags to tags
                due_date_at: formatDate(projectWithAssociations.due_date_at),
            });
        } catch (error) {
            console.error('Error updating project:', error);
            res.status(400).json({
                error: 'There was a problem updating the project.',
                details: error.errors
                    ? error.errors.map((e) => e.message)
                    : [error.message],
            });
        }
=======
        res.json({
            ...projectJson,
            tags: projectJson.Tags || [], // Normalize Tags to tags
            due_date_at: formatDate(projectWithAssociations.due_date_at),
        });
    } catch (error) {
        logError('Error updating project:', error);
        res.status(400).json({
            error: 'There was a problem updating the project.',
            details: error.errors
                ? error.errors.map((e) => e.message)
                : [error.message],
        });
>>>>>>> 33eb2ce7
    }
);

<<<<<<< HEAD
// DELETE /api/project/:id
router.delete(
    '/project/:id',
    hasAccess(
        'rw',
        'project',
        async (req) => {
            const p = await Project.findByPk(req.params.id, {
                attributes: ['uid'],
            });
            return p?.uid;
        },
        { notFoundMessage: 'Project not found.' }
    ),
    async (req, res) => {
        try {
            const project = await Project.findByPk(req.params.id);
            if (!project) {
                return res.status(404).json({ error: 'Project not found.' });
            }
            // access ensured by middleware

            // Use a transaction to ensure atomicity
            await sequelize.transaction(async (transaction) => {
                // Disable foreign key constraints for this operation
                await sequelize.query('PRAGMA foreign_keys = OFF', {
=======
// DELETE /api/project/:uid
router.delete('/project/:uid', async (req, res) => {
    try {
        const project = await Project.findOne({
            where: { uid: req.params.uid, user_id: req.session.userId },
        });

        if (!project) {
            return res.status(404).json({ error: 'Project not found.' });
        }

        // Use a transaction to ensure atomicity
        await sequelize.transaction(async (transaction) => {
            // Disable foreign key constraints for this operation
            await sequelize.query('PRAGMA foreign_keys = OFF', { transaction });

            try {
                // First, orphan all tasks associated with this project by setting project_id to NULL
                await Task.update(
                    { project_id: null },
                    {
                        where: {
                            project_id: project.id,
                            user_id: req.session.userId,
                        },
                        transaction,
                    }
                );

                // Then delete the project
                await project.destroy({ transaction });
            } finally {
                // Re-enable foreign key constraints
                await sequelize.query('PRAGMA foreign_keys = ON', {
>>>>>>> 33eb2ce7
                    transaction,
                });

<<<<<<< HEAD
                try {
                    // First, orphan all tasks associated with this project by setting project_id to NULL
                    await Task.update(
                        { project_id: null },
                        {
                            where: {
                                project_id: req.params.id,
                                user_id: req.session.userId,
                            },
                            transaction,
                        }
                    );

                    // Then delete the project
                    await project.destroy({ transaction });
                } finally {
                    // Re-enable foreign key constraints
                    await sequelize.query('PRAGMA foreign_keys = ON', {
                        transaction,
                    });
                }
            });

            res.json({ message: 'Project successfully deleted' });
        } catch (error) {
            console.error('Error deleting project:', error);
            res.status(400).json({
                error: 'There was a problem deleting the project.',
            });
        }
=======
        res.json({ message: 'Project successfully deleted' });
    } catch (error) {
        logError('Error deleting project:', error);
        res.status(400).json({
            error: 'There was a problem deleting the project.',
        });
>>>>>>> 33eb2ce7
    }
);

module.exports = router;<|MERGE_RESOLUTION|>--- conflicted
+++ resolved
@@ -262,26 +262,19 @@
 });
 
 // GET /api/project/:uidSlug (UID-slug format only)
-<<<<<<< HEAD
 router.get(
     '/project/:uidSlug',
     hasAccess(
         'ro',
         'project',
         async (req) => {
-            const uidPart = req.params.uidSlug.split('-')[0];
-            const p = await Project.findOne({
-                where: { uid: uidPart },
-                attributes: ['uid'],
-            });
-            return p?.uid;
+            return extractUidFromSlug(req.params.uidSlug);
         },
         { notFoundMessage: 'Project not found' }
     ),
     async (req, res) => {
         try {
-            // Extract UID from slug and fetch full project with associations
-            const uidPart = req.params.uidSlug.split('-')[0];
+            const uidPart = extractUidFromSlug(req.params.uidSlug);
             const project = await Project.findOne({
                 where: { uid: uidPart },
                 include: [
@@ -290,67 +283,7 @@
                         required: false,
                         where: {
                             parent_task_id: null,
-                            recurring_parent_id: null, // Exclude recurring task instances, only show templates
-                            // Include ALL tasks regardless of status for client-side filtering
-=======
-router.get('/project/:uidSlug', async (req, res) => {
-    try {
-        // Extract UID from the slug (part before first hyphen)
-        const uidPart = req.params.uidSlug.split('-')[0];
-
-        const project = await Project.findOne({
-            where: {
-                uid: uidPart,
-                user_id: req.session.userId,
-            },
-            include: [
-                {
-                    model: Task,
-                    required: false,
-                    where: {
-                        parent_task_id: null,
-                        recurring_parent_id: null, // Exclude recurring task instances, only show templates
-                        // Include ALL tasks regardless of status for client-side filtering
-                    },
-                    include: [
-                        {
-                            model: Tag,
-                            attributes: ['id', 'name', 'uid'],
-                            through: { attributes: [] },
-                            required: false,
-                        },
-                        {
-                            model: Task,
-                            as: 'Subtasks',
-                            include: [
-                                {
-                                    model: Tag,
-                                    attributes: ['id', 'name', 'uid'],
-                                    through: { attributes: [] },
-                                    required: false,
-                                },
-                            ],
-                            required: false,
-                        },
-                    ],
-                },
-                {
-                    model: Note,
-                    required: false,
-                    attributes: [
-                        'id',
-                        'uid',
-                        'title',
-                        'content',
-                        'created_at',
-                        'updated_at',
-                    ],
-                    include: [
-                        {
-                            model: Tag,
-                            attributes: ['id', 'name', 'uid'],
-                            through: { attributes: [] },
->>>>>>> 33eb2ce7
+                            recurring_parent_id: null,
                         },
                         include: [
                             {
@@ -406,13 +339,8 @@
                 ],
             });
 
-            if (!project) {
-                return res.status(404).json({ error: 'Project not found' });
-            }
-
             const projectJson = project.toJSON();
 
-<<<<<<< HEAD
             // Normalize task data to match frontend expectations
             const normalizedTasks = projectJson.Tasks
                 ? projectJson.Tasks.map((task) => {
@@ -455,15 +383,9 @@
 
             res.json(result);
         } catch (error) {
-            console.error('Error fetching project:', error);
+            logError('Error fetching project:', error);
             res.status(500).json({ error: 'Internal server error' });
         }
-=======
-        res.json(result);
-    } catch (error) {
-        logError('Error fetching project:', error);
-        res.status(500).json({ error: 'Internal server error' });
->>>>>>> 33eb2ce7
     }
 );
 
@@ -512,7 +434,7 @@
         try {
             await updateProjectTags(project, tagsData, req.session.userId);
         } catch (tagError) {
-            console.warn(
+            logError(
                 'Tag update failed, but project created successfully:',
                 tagError.message
             );
@@ -535,39 +457,32 @@
     }
 });
 
-<<<<<<< HEAD
-// PATCH /api/project/:id
+// PATCH /api/project/:uid
 router.patch(
-    '/project/:id',
+    '/project/:uid',
     hasAccess(
         'rw',
         'project',
         async (req) => {
-            const p = await Project.findByPk(req.params.id, {
-                attributes: ['uid'],
-            });
-            return p?.uid;
+            return extractUidFromSlug(req.params.uid);
         },
         { notFoundMessage: 'Project not found.' }
     ),
     async (req, res) => {
         try {
-            // Load project and check RW access (owner/admin or shared rw)
-            const project = await Project.findByPk(req.params.id);
-            if (!project) {
-                return res.status(404).json({ error: 'Project not found.' });
-            }
-            // access ensured by middleware
+            const project = await Project.findOne({
+                where: { uid: req.params.uid },
+            });
 
             const {
                 name,
                 description,
                 area_id,
-                active,
                 pin_to_sidebar,
                 priority,
                 due_date_at,
                 image_url,
+                state,
                 tags,
                 Tags,
             } = req.body;
@@ -579,12 +494,12 @@
             if (name !== undefined) updateData.name = name;
             if (description !== undefined) updateData.description = description;
             if (area_id !== undefined) updateData.area_id = area_id;
-            if (active !== undefined) updateData.active = active;
             if (pin_to_sidebar !== undefined)
                 updateData.pin_to_sidebar = pin_to_sidebar;
             if (priority !== undefined) updateData.priority = priority;
             if (due_date_at !== undefined) updateData.due_date_at = due_date_at;
             if (image_url !== undefined) updateData.image_url = image_url;
+            if (state !== undefined) updateData.state = state;
 
             await project.update(updateData);
             await updateProjectTags(project, tagsData, req.session.userId);
@@ -599,70 +514,16 @@
                     },
                 ],
             });
-=======
-// PATCH /api/project/:uid
-router.patch('/project/:uid', async (req, res) => {
-    try {
-        const project = await Project.findOne({
-            where: { uid: req.params.uid, user_id: req.session.userId },
-        });
-
-        if (!project) {
-            return res.status(404).json({ error: 'Project not found.' });
-        }
-
-        const {
-            name,
-            description,
-            area_id,
-            pin_to_sidebar,
-            priority,
-            due_date_at,
-            image_url,
-            state,
-            tags,
-            Tags,
-        } = req.body;
-
-        // Handle both tags and Tags (Sequelize association format)
-        const tagsData = tags || Tags;
-
-        const updateData = {};
-        if (name !== undefined) updateData.name = name;
-        if (description !== undefined) updateData.description = description;
-        if (area_id !== undefined) updateData.area_id = area_id;
-        if (pin_to_sidebar !== undefined)
-            updateData.pin_to_sidebar = pin_to_sidebar;
-        if (priority !== undefined) updateData.priority = priority;
-        if (due_date_at !== undefined) updateData.due_date_at = due_date_at;
-        if (image_url !== undefined) updateData.image_url = image_url;
-        if (state !== undefined) updateData.state = state;
-
-        await project.update(updateData);
-        await updateProjectTags(project, tagsData, req.session.userId);
-
-        // Reload project with associations
-        const projectWithAssociations = await Project.findByPk(project.id, {
-            include: [
-                {
-                    model: Tag,
-                    attributes: ['id', 'name', 'uid'],
-                    through: { attributes: [] },
-                },
-            ],
-        });
->>>>>>> 33eb2ce7
 
             const projectJson = projectWithAssociations.toJSON();
 
-<<<<<<< HEAD
             res.json({
                 ...projectJson,
-                tags: projectJson.Tags || [], // Normalize Tags to tags
+                tags: projectJson.Tags || [],
                 due_date_at: formatDate(projectWithAssociations.due_date_at),
             });
         } catch (error) {
-            console.error('Error updating project:', error);
+            logError('Error updating project:', error);
             res.status(400).json({
                 error: 'There was a problem updating the project.',
                 details: error.errors
@@ -670,98 +531,38 @@
                     : [error.message],
             });
         }
-=======
-        res.json({
-            ...projectJson,
-            tags: projectJson.Tags || [], // Normalize Tags to tags
-            due_date_at: formatDate(projectWithAssociations.due_date_at),
-        });
-    } catch (error) {
-        logError('Error updating project:', error);
-        res.status(400).json({
-            error: 'There was a problem updating the project.',
-            details: error.errors
-                ? error.errors.map((e) => e.message)
-                : [error.message],
-        });
->>>>>>> 33eb2ce7
     }
 );
 
-<<<<<<< HEAD
-// DELETE /api/project/:id
+// DELETE /api/project/:uid
 router.delete(
-    '/project/:id',
+    '/project/:uid',
     hasAccess(
         'rw',
         'project',
         async (req) => {
-            const p = await Project.findByPk(req.params.id, {
-                attributes: ['uid'],
-            });
-            return p?.uid;
+            return extractUidFromSlug(req.params.uid);
         },
         { notFoundMessage: 'Project not found.' }
     ),
     async (req, res) => {
         try {
-            const project = await Project.findByPk(req.params.id);
-            if (!project) {
-                return res.status(404).json({ error: 'Project not found.' });
-            }
-            // access ensured by middleware
+            const project = await Project.findOne({
+                where: { uid: req.params.uid },
+            });
 
             // Use a transaction to ensure atomicity
             await sequelize.transaction(async (transaction) => {
                 // Disable foreign key constraints for this operation
-                await sequelize.query('PRAGMA foreign_keys = OFF', {
-=======
-// DELETE /api/project/:uid
-router.delete('/project/:uid', async (req, res) => {
-    try {
-        const project = await Project.findOne({
-            where: { uid: req.params.uid, user_id: req.session.userId },
-        });
-
-        if (!project) {
-            return res.status(404).json({ error: 'Project not found.' });
-        }
-
-        // Use a transaction to ensure atomicity
-        await sequelize.transaction(async (transaction) => {
-            // Disable foreign key constraints for this operation
-            await sequelize.query('PRAGMA foreign_keys = OFF', { transaction });
-
-            try {
-                // First, orphan all tasks associated with this project by setting project_id to NULL
-                await Task.update(
-                    { project_id: null },
-                    {
-                        where: {
-                            project_id: project.id,
-                            user_id: req.session.userId,
-                        },
-                        transaction,
-                    }
-                );
-
-                // Then delete the project
-                await project.destroy({ transaction });
-            } finally {
-                // Re-enable foreign key constraints
-                await sequelize.query('PRAGMA foreign_keys = ON', {
->>>>>>> 33eb2ce7
-                    transaction,
-                });
-
-<<<<<<< HEAD
+                await sequelize.query('PRAGMA foreign_keys = OFF', { transaction });
+
                 try {
                     // First, orphan all tasks associated with this project by setting project_id to NULL
                     await Task.update(
                         { project_id: null },
                         {
                             where: {
-                                project_id: req.params.id,
+                                project_id: project.id,
                                 user_id: req.session.userId,
                             },
                             transaction,
@@ -780,19 +581,11 @@
 
             res.json({ message: 'Project successfully deleted' });
         } catch (error) {
-            console.error('Error deleting project:', error);
+            logError('Error deleting project:', error);
             res.status(400).json({
                 error: 'There was a problem deleting the project.',
             });
         }
-=======
-        res.json({ message: 'Project successfully deleted' });
-    } catch (error) {
-        logError('Error deleting project:', error);
-        res.status(400).json({
-            error: 'There was a problem deleting the project.',
-        });
->>>>>>> 33eb2ce7
     }
 );
 
